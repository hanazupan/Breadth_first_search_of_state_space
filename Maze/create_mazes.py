"""
In this file, class Maze is introduced and mazes of different sizes can be created using Prim's
algorithm or a random distribution of cells. The mazes can also be solved using breadth-first search
algorithm, visualized as graphs and transformed into an adjacency matrix.
"""

import numpy as np
import matplotlib.pyplot as plt
import matplotlib.animation as animation
import random
from collections import deque
from matplotlib import colors, cm
import networkx as nx


class Maze:

    def __init__(self, height, width, algorithm='Prim', animate=False, images_path="./", images_name="maze"):
        """
        Creates a maze of user-defined size. A maze is represented as a numpy array with:
        - 1 to represent a wall (high energy)
        - 0 to represent a hall (low energy)
        - 2 to represent not assigned cells (should not occur in the final maze)

        :param height: int, number of rows
        :param width: int, number of columns
        :param algorithm: string, maze generation algorithm, options ['handmade1', 'Prim', 'random']
        :param animate: bool, whether an animation of the maze generation should be computed and saved
        :param images_path: string, path where any generated images/videos will be saved
        :param images_name: string, identifier of all images/videos generated from this maze object
        """
        self.algorithm = algorithm
        self.size = (height, width)
        self.maze = np.full(self.size, 2, dtype=int)
        # prepare empty objects for solving maze
        self.graph = None
        self.adj_matrix = None
        # prepare for saving images/gifs
        self.images_path = images_path
        self.images_name = images_name
        # start the generation of a maze
        if algorithm == 'handmade1':
            self._create_handmade1()
        elif algorithm == 'Prim':
            if animate:
                ma = MazeAnimation(self)
                ma.animate_building_maze()
            else:
                # necessary to empty the generator
                for _ in self._create_prim():
                    pass
        elif algorithm == 'random':
            self.maze = np.random.randint(0, 2, size=(height, width))
        else:
            raise AttributeError("Not a valid algorithm choice.")

    def __repr__(self):
        """
        When using print() on a Maze object, it returns the string representation of self.maze.
        """
        return self.maze.__str__()

    def _create_handmade1(self):
        """
        Only for testing. Hand-pick some cells and turn them into halls.
        Warning: ignores height and width, the size is always (6, 6)
        """
        self.size = (6, 6)
        self.maze = np.full(self.size, 1, dtype=int)
        self.maze[0:4, 0] = 0
        self.maze[1, 1] = 0
        self.maze[3:5, 1] = 0
        self.maze[0, 3:6] = 0
        self.maze[2, 3:6] = 0
        self.maze[4:6, 3] = 0
        self.maze[5, 5] = 0

    ############################################################################
    # ---------------------   PRIM'S ALGORITHM   -------------------------------
    ############################################################################

    def _create_prim(self):
        """
        Generate a maze using Prim's algorithm. From wiki (https://en.wikipedia.org/wiki/Maze_generation_algorithm):
        1. Start with a grid full of walls.
        2. Pick a cell, mark it as part of the maze. Add the walls of the cell to the wall list.
        3. While there are walls in the list:
            1. Pick a random wall from the list. If only one of the cells that the wall divides is visited, then:
                1. Make the wall a passage and mark the unvisited cell as part of the maze.
                2. Add the neighboring walls of the cell to the wall list.
            2. Remove the wall from the list.
        """
        wall_list = []

        def create_wall(cell):
            self.maze[cell] = 1
            wall_list.append(cell)

        # pick a random cell as a starting point and turn it into a hall
        height, width = self.size
        random_cell = np.random.randint(height), np.random.randint(width)
        self.maze[random_cell] = 0
        # for video
        yield self.maze
        # add walls of the cell to the wall list (periodic boundary conditions)
        neighbours = self.determine_neighbours_periodic(random_cell)
        for n in neighbours:
            create_wall(n)
        # continue until you run out of walls
        while len(wall_list) > 0:
            random_wall = random.choice(wall_list)
            neighbours = self.determine_neighbours_periodic(random_wall)
            # whether neighbours are 0, 1 or 2
            values = [self.maze[l, c] for (l, c) in neighbours]
            # select only neighbours that are halls/empty
            neig_halls = [n for n in neighbours if self.maze[n] == 0]
            neig_empty = [n for n in neighbours if self.maze[n] == 2]
            for n in neig_halls:
                opposite_side = self._determine_opposite(random_wall, n)
                # values.count(0) == 1 makes sure all halls are only lines (not thicker than 1 cell)
                if self.maze[opposite_side] == 2 and values.count(0) == 1:
                    # make this wall a hall
                    self.maze[random_wall] = 0
                    # add directly neighbouring empty cells to the wall_list
                    for w in neig_empty:
                        create_wall(w)
            wall_list.remove(random_wall)
            # for video
            yield self.maze
        # everything unassigned becomes a wall
        self.maze[self.maze == 2] = 1
        # to get the final image for animation with no unassigned cells
        yield self.maze

    def determine_neighbours_periodic(self, cell):
        """
        Given the cell (coordinate x, coordinate y) calculates the direct 4 neighbours of that cell
        in self.maze using periodic boundary conditions.

        :param cell: tuple (coo_x, coo_y), position of the cell whose neighbours we search for
        :return: list, a list of tuples with coordinates of the four neighbouring cells.
        """
        height, width = self.size
        line, column = cell
        neighbours = [
            ((line - 1) % height, column),
            (line, (column + 1) % width),
            ((line + 1) % height, column),
            (line, (column - 1) % width)
        ]
        return neighbours

    def _determine_opposite(self, central, known_hall):
        """
        Determines the coordinates of the cell obtained if you start in the known_hall cell
        and jump over the central cell. E.g. if central = X, known_hall = O and opposite = ?

        |O|X|?| or |?|X|O| or

        |O|          |?|
        |X|    or    |X|
        |?|          |O|

        :param central: tuple, coordinates of the central cell
        :param known_hall: tuple, coordinates of a cell next to the central cell
        :return: tuple, coordinates of the opposite cell
        """
        height, width = self.size
        if central == known_hall:
            raise ValueError("Opposite cell nonexistent: central and known_hall are the same cell.")
        elif central[0] == known_hall[0]:
            return central[0], (2*central[1] - known_hall[1]) % width
        elif central[1] == known_hall[1]:
            return (2*central[0] - known_hall[0]) % height, central[1]
        else:
            raise ValueError("Opposite cell nonexistent: central and known_hall are not neighbouring cells.")

    ############################################################################
    # ---------------------------   BFS    -------------------------------------
    ############################################################################

    def breadth_first_search(self, animate=False):
        """
        Perform a breadth-first search of the maze. This also generates a graph of connections and an
        adjacency matrix of the maze. The algorithm does this:
        1. Find a random accessible cell in the maze, mark it as visited and accessible
        2. Add accessible neighbours of the cell to the queue
        3. While queue not empty:
            1. Take an element from the beginning of the queue
            2. Mark all its unvisited neighbours as visited
            3. Mark all its accessible neighbours as accessible and add them to the queue

        :param animate: bool, whether to generate and save the animation of solving the maze
        """
        if animate:
            ma = MazeAnimation(self)
            ma.animate_bfs()
        else:
            # this needs to be done to exhaust the generator
            for _ in self._bfs():
                pass

    def accessible(self, cell):
        return not self.maze[cell]

    def _bfs(self):
        """
        Determine the connectivity graph of accessible states (states with value 0) in the maze. Determine
        the adjacency matrix. Yield images for animation of path searching.
        """
        self.graph = nx.Graph()
        # for video
        yield self.maze
        visited = np.zeros(self.size, dtype=int)
        accessible = np.zeros(self.size, dtype=int)
        check_queue = deque()
        height, width = self.size
        # get a random starting point that is accessible
        random_cell = self._find_random_accessible()
        visited[random_cell] = 1
        accessible[random_cell] = 1
        # for the graph we are using index of the flattened maze as the identifier
        index_rc = random_cell[0]*width + random_cell[1]
        self.graph.add_node(index_rc)
        # for video
        yield self.maze - accessible
        # take care of the neighbours of the first random cell
        neighbours = self.determine_neighbours_periodic(random_cell)
        for n in neighbours:
            visited[n] = 1
            if self.accessible(n):
                index_n = n[0]*width + n[1]
                self.graph.add_node(index_n)
                self.graph.add_edge(index_rc, index_n)
                accessible[n] = 1
                check_queue.append(n)
        # take care of all other cells
        while len(check_queue) > 0:
            cell = check_queue.popleft()
            index_cell = cell[0]*width + cell[1]
            neighbours = self.determine_neighbours_periodic(cell)
            # if neighbours visited already, don't need to bother with them
            unvis_neig = [n for n in neighbours if visited[n] == 0]
            for n in unvis_neig:
                visited[n] = 1
                # if accessible, add to queue
                if self.accessible(n):
                    index_n = n[0] * width + n[1]
                    self.graph.add_node(index_n)
                    self.graph.add_edge(index_cell, index_n)
                    accessible[n] = 1
                    check_queue.append(n)
            # for video
            yield self.maze - accessible
        # accessible states must be the logical inverse of the maze
        assert np.all(np.logical_not(accessible) == self.maze)
        # returns adjacency matrix - ensures the order to be left-right, top-bottom
        self.adj_matrix = nx.to_numpy_matrix(self.graph,
                                             nodelist=[i for i, x in enumerate(accessible.flatten()) if x == 1])
        # the adjacency matrix must be as long as there are accessible cells in the maze
        assert len(self.adj_matrix) == np.count_nonzero(accessible)

    ############################################################################
<<<<<<< HEAD
    # -----------------------   ANIMATIONS    ----------------------------------
    ############################################################################

    def _animate(self, iterator, name_addition="animate", **kwargs):
        """
        A general method for animation. Should only be called by more specific animation functions.

        :param iterator: an iterator that yields numpy arrays that should be visualized
        :param name_addition: how the gifs resulting from this animation process should be identified
        :param kwargs: named arguments that can be passed to plt.imshow(), e.g. cmap
        """
        height, width = self.size
        fig = plt.figure()

        im = plt.imshow(next(iterator), animated=True, **kwargs)

        def updatefig(i):
            im.set_array(i)
            return im,

        im.axes.get_xaxis().set_visible(False)
        im.axes.get_yaxis().set_visible(False)
        # blit=True to only redraw the parts of the animation that have changed (speeds up the generation)
        # interval determines how fast the video when played (not saved)
        anim = animation.FuncAnimation(fig, updatefig, blit=True, frames=iterator,
                                       repeat=False, interval=10, save_count=height * width)
        writergif = animation.PillowWriter(fps=50)
        anim.save(self.images_path + f"{name_addition}_{self.images_name}.gif", writer=writergif)

    def _animate_building_maze(self):
        """
        Creates an animation showing how the maze has been built. Colormap as follows:
            white = hall
            gray = wall
            black = unassigned
        """
        iterator = self._create_prim()
        self._animate(iterator, name_addition="building", cmap='Greys')

    def _animate_solving_maze(self):
        """
        Animate solving the maze with bfa. Color map as follows:
            blue = discovered accessible cells
            white = undiscovered accessible cells
            black = walls
        """
        iterator = self._bfs()
        # self-defined color map: -1 are halls that have been discovered and are blue; 0 undiscovered halls,
        # 1 are the walls.
        cmap = colors.ListedColormap(['blue', 'white', 'black'])
        bounds = [-1.5, -0.5, 0.5, 1.5]
        norm = colors.BoundaryNorm(bounds, cmap.N)
        self._animate(iterator, name_addition="solving", cmap=cmap, norm=norm)


    ############################################################################
=======
>>>>>>> f48d3cb4
    # ---------------------   PUBLIC METHODS    --------------------------------
    ############################################################################

    def visualize(self, show=True):
        """
        Visualize the Maze with black squares (walls) and white squares (halls).

        :param show: bool, should the visualization be displayed
        :return: matplotlib.image.AxesImage
        """
        ax = plt.imshow(self.maze, cmap="Greys")
        ax.axes.get_xaxis().set_visible(False)
        ax.axes.get_yaxis().set_visible(False)
        ax.figure.savefig(self.images_path + f"maze_{self.images_name}.png", bbox_inches='tight', dpi=1200)
        if show:
            plt.show()
        else:
            plt.close()
        return ax

<<<<<<< HEAD
    def visualize_distances(self, distances, start, stop, show=True):
        plt.figure()
        cmap = cm.get_cmap("plasma")
        cmap.set_under("white")
        cmap.set_over("black")
        plt.imshow(self.maze, cmap="Greys")
        plt.imshow(distances, cmap=cmap)
        plt.gca().axes.get_xaxis().set_visible(False)
        plt.gca().axes.get_yaxis().set_visible(False)
        ax = plt.gca()
        circ = plt.Circle((start[1], start[0]), 0.4, fill=False, color="white", linewidth=1)
        ax.add_patch(circ)
        plt.plot(stop[1], stop[0], marker="x", color="black", linewidth=1.5)
        plt.savefig(self.images_path + f"distances_{self.images_name}.png")
        if show:
            plt.show()

=======
>>>>>>> f48d3cb4
    def draw_connections_graph(self, show=True, **kwargs):
        """
        Visualize the graph of connections between the cells of the maze.

        :param show: bool, should the visualization be displayed
        :param kwargs: named arguments that can be passed to nx.draw_kamada_kawai(), e.g. with_labels
        """
        if not self.graph:
            self.breadth_first_search()
        plt.figure()
        nx.draw_kamada_kawai(self.graph, **kwargs)
        plt.savefig(self.images_path + f"graph_{self.images_name}.png", bbox_inches='tight', dpi=1200)
        # causes MatplotlibDeprecationWarning
        if show:
            plt.show()
        else:
            plt.close()

    def get_adjacency_matrix(self):
        """
        Get (and create if not yet created) an adjacency matrix of the maze with breadth-first search.

        :return: numpy array, adjacency matrix, square number the size of the number of halls
        """
        if self.algorithm == 'random':
            print("Adjacency matrix not available for a randomly created maze.")
            return
        elif not np.any(self.adj_matrix):
            self.breadth_first_search()
            return self.adj_matrix
        else:
            return self.adj_matrix

    ############################################################################
    # ------------------   DIJKSTRA'S ALGORITHM    -----------------------------
    ############################################################################

<<<<<<< HEAD
    def _find_random_accessible(self):
        height, width = self.size
        cell = np.random.randint(height), np.random.randint(width)
        while not self.accessible(cell):
            cell = np.random.randint(height), np.random.randint(width)
        return cell

    def find_shortest_path(self, start_cell=None, end_cell=None, show=True):
=======
    def find_shortest_path(self, start_cell=None, end_cell=None, animate=False):
        """
        Apply Dijkstra's algorithm to find the distance between start and end cell (both passages in maze).
        If start or end cell are None, random accessible cells will be selected.

        :param start_cell: tuple or None, (x, y) coordinates of the cell where the path starts
        :param end_cell: tuple or None, (x, y) coordinates of the cell where the path ends
        :param animate: bool, whether to animate the algorithm
        :return: int, the min number of cells to reach end cell from start cell
        """
>>>>>>> f48d3cb4
        # if no cells provided, a random start cell
        # if cells are provided, check if they are actually passages
        if not start_cell:
            start_cell = self._find_random_accessible()
        elif not self.accessible(start_cell):
            raise ValueError("Start cell must lie on a passage (white cell) in the maze.")
        if not end_cell:
            end_cell = self._find_random_accessible()
        elif not self.accessible(end_cell):
            raise ValueError("End cell must lie on a passage (white cell) in the maze.")
<<<<<<< HEAD
        dist_matrix = self._dijkstra_connect_two(start_cell=start_cell, end_cell=end_cell)
        self.visualize_distances(dist_matrix, start_cell, end_cell, show=show)
        return dist_matrix[end_cell]

    def _dijkstra_connect_two(self, start_cell, end_cell):
        # create empty objects
        visited = np.zeros(self.size, dtype=int)
        distances = np.full(self.size, np.inf)
        check_queue = deque()
        current_cell = start_cell
        distances[current_cell] = 0
=======
        # run the actual algorithm and animate if you want
        if animate:
            ma = MazeAnimation(self)
            return int(ma.animate_dijkstra(start_cell, end_cell)[end_cell])
        else:
            iterator = self._dijkstra_connect_two(start_cell=start_cell, end_cell=end_cell)
            dist = None
            # exhaust the iterator and save the last returned value
            for cv in iterator:
                dist = cv
            self._visualize_distances(dist, start_cell, end_cell)
            return int(dist[end_cell])

    def _find_random_accessible(self):
        """
        Find a random cell in the maze that is acessible (is a passage).

        :return: tuple, (x, y) coordinates of the cell.
        """
        height, width = self.size
        cell = np.random.randint(height), np.random.randint(width)
        while not self.accessible(cell):
            cell = np.random.randint(height), np.random.randint(width)
        return cell

    def _visualize_distances(self, distances, start_cell, end_cell):
        plt.figure()
        cmap = cm.get_cmap("plasma").copy()
        cmap.set_under("white")
        cmap.set_over("black")
        plt.gca().axes.get_xaxis().set_visible(False)
        plt.gca().axes.get_yaxis().set_visible(False)
        plt.imshow(distances, cmap=cmap, vmin=0.5, vmax=distances[end_cell])
        plt.plot(end_cell[1], end_cell[0], marker="x", color="black", linewidth=1.5)
        plt.plot(start_cell[1], start_cell[0], marker="o", color="white", linewidth=1.5)
        plt.savefig(self.images_path + f"distances_{self.images_name}.png", dpi=1200)

    def _dijkstra_connect_two(self, start_cell, end_cell):
        """
        The description of Dijkstra's algorithm from wiki (https://en.wikipedia.org/wiki/Dijkstra%27s_algorithm):
        1. Mark all nodes unvisited.
        2. Set initial tentative distances: 0 for start cell, infinity for all others.
        3. Add accessible neighbours of start cell to the queue. Set their distances to 1. Mark start cell as visited.
        4. While queue not empty:
            1. Set current cell to be the first element from the queue and remove from the queue
            2. Calculate tentative distances of unvisited, accesible neighbours of the current cell.
            3. If tentative distance < value of the neighbour:
                1. Replace value of the neighbour with the tentative distance.
            4. Mark current cell as visited.
            5. If end cell has been visited:
                6. Return value of end cell.

        :param start_cell: tuple, (x, y) coordinates of the cell where the path starts
        :param end_cell: tuple, (x, y) coordinates of the cell where the path ends
        :return: np.ndarray, an array of distances to start cell for all visited cells
        """
        # create empty objects
        visited = np.zeros(self.size, dtype=int)
        distances = np.full(self.size, np.inf)
        for_plotting = np.zeros(self.size, dtype=int)
        for_plotting[start_cell] = 1
        check_queue = deque()
        current_cell = start_cell
        distances[current_cell] = 0
        # here first frame of the animation
        yield np.where(visited != 0, distances, self.maze*1000) + for_plotting
>>>>>>> f48d3cb4
        # determine accessible neighbours - their distances to
        check_queue.extend([n for n in self.determine_neighbours_periodic(current_cell) if self.accessible(n)])
        for n in check_queue:
            distances[n] = 1
<<<<<<< HEAD
=======
        # here snapshot for animation
        yield np.where(visited != 0, distances, self.maze*1000) + for_plotting
>>>>>>> f48d3cb4
        visited[current_cell] = 1
        while check_queue:
            current_cell = check_queue.popleft()
            # unvisited, accessible neighbours
            neig = [n for n in self.determine_neighbours_periodic(current_cell)
                    if self.accessible(n) and not visited[n]]
            for n in neig:
                tent_dist = distances[current_cell] + 1
                if tent_dist < distances[n]:
                    distances[n] = tent_dist
            check_queue.extend(neig)
            visited[current_cell] = 1
<<<<<<< HEAD
=======
            # here snapshot for animation
            yield np.where(visited != 0, distances, self.maze * 1000) + for_plotting
>>>>>>> f48d3cb4
            if visited[end_cell] == 1:
                return distances


class MazeAnimation:

    def __init__(self, maze_to_animate):
        """
        MazeAnimation class enables creating an animation of a specific algorithm on a Maze object.

        :param maze_to_animate: Maze object, a maze that we want to animate.
        """
        self.iterator = None
        self.iterator_value = None
        self.maze = maze_to_animate
        self.fig, self.ax = plt.subplots()

    def _put_marker(self, x, y, letter, **kwargs):
        """
        Add a marker (e.g. a letter) to a position (x, y) in the whole animation.

        :param x: int, line of the displayed array
        :param y: int, column of the displayed array
        :param letter: string, which marker to use
        """
        self.ax.plot(x, y, marker=letter, **kwargs)

    def _animate(self, name_addition, **kwargs):
        """
        A general method for animation. Should only be called by more specific animation functions.

        :param iterator: an iterator that yields numpy arrays that should be visualized
        :param name_addition: how the gifs resulting from this animation process should be identified
        :param kwargs: named arguments that can be passed to plt.imshow(), e.g. cmap
        """
        height, width = self.maze.size
        self.ax = plt.imshow(next(self.iterator), animated=True, **kwargs)

        def updatefig(i):
            self.iterator_value = i
            self.ax.set_array(i)
            return self.ax,

        self.ax.axes.get_xaxis().set_visible(False)
        self.ax.axes.get_yaxis().set_visible(False)
        # blit=True to only redraw the parts of the animation that have changed (speeds up the generation)
        # interval determines how fast the video when played (not saved)
        anim = animation.FuncAnimation(self.fig, updatefig, blit=True, frames=self.iterator,
                                       repeat=False, interval=10, save_count=height * width)
        writergif = animation.PillowWriter(fps=50)
        anim.save(self.maze.images_path + f"{name_addition}_{self.maze.images_name}.gif", writer=writergif)

    def animate_building_maze(self):
        """
        Creates an animation showing how the maze has been built. Colormap as follows:
            white = hall
            gray = wall
            black = unassigned
        """
        self.iterator = self.maze._create_prim()
        self._animate("building", cmap="Greys")

    def animate_bfs(self):
        """
        Animate solving the maze with bfa. Color map as follows:
            blue = discovered accessible cells
            white = undiscovered accessible cells
            black = walls
        """
        self.iterator = self.maze._bfs()
        # self-defined color map: -1 are halls that have been discovered and are blue; 0 undiscovered halls,
        # 1 are the walls.
        cmap = colors.ListedColormap(['blue', 'white', 'black'])
        bounds = [-1.5, -0.5, 0.5, 1.5]
        norm = colors.BoundaryNorm(bounds, cmap.N)
        self._animate("solving", cmap=cmap, norm=norm)

    def animate_dijkstra(self, start_cell, end_cell):
        """
        Animate finding the connection between start_cell and end_cell (both passages the in maze).
            red = visited cells
            circle = start cell
            cross = end cell

        :param start_cell: tuple, (x, y) coordinates of the start cell
        :param end_cell: tuple, (x, y) coordinates of the end cell
        """
        self.iterator = self.maze._dijkstra_connect_two(start_cell, end_cell)
        cmap = cm.get_cmap("RdBu").copy()
        cmap.set_under("white")
        cmap.set_over("black")
        self._put_marker(end_cell[1], end_cell[0], "x", color="black", linewidth=1.5)
        self._put_marker(start_cell[1], start_cell[0], "o", color="black", linewidth=1.5)
        self._animate("dijkstra", cmap=cmap, vmin=0.5, vmax=999)
        self.maze._visualize_distances(self.iterator_value, start_cell, end_cell)
        return self.iterator_value


if __name__ == '__main__':
    path = "Images/"
    maze = Maze(40, 40, images_path=path, images_name="new")
    maze.visualize(show=False)
<<<<<<< HEAD
    #maze.breadth_first_search(animate=False)
    #adjacency = maze.get_adjacency_matrix()
    #maze.draw_connections_graph(show=False, with_labels=True)
    length = maze.find_shortest_path()
    print(length)
=======
    maze.breadth_first_search(animate=True)
    adjacency = maze.get_adjacency_matrix()
    maze.draw_connections_graph(show=False, with_labels=True)
    length = maze.find_shortest_path(animate=True)
>>>>>>> f48d3cb4
<|MERGE_RESOLUTION|>--- conflicted
+++ resolved
@@ -261,65 +261,6 @@
         assert len(self.adj_matrix) == np.count_nonzero(accessible)
 
     ############################################################################
-<<<<<<< HEAD
-    # -----------------------   ANIMATIONS    ----------------------------------
-    ############################################################################
-
-    def _animate(self, iterator, name_addition="animate", **kwargs):
-        """
-        A general method for animation. Should only be called by more specific animation functions.
-
-        :param iterator: an iterator that yields numpy arrays that should be visualized
-        :param name_addition: how the gifs resulting from this animation process should be identified
-        :param kwargs: named arguments that can be passed to plt.imshow(), e.g. cmap
-        """
-        height, width = self.size
-        fig = plt.figure()
-
-        im = plt.imshow(next(iterator), animated=True, **kwargs)
-
-        def updatefig(i):
-            im.set_array(i)
-            return im,
-
-        im.axes.get_xaxis().set_visible(False)
-        im.axes.get_yaxis().set_visible(False)
-        # blit=True to only redraw the parts of the animation that have changed (speeds up the generation)
-        # interval determines how fast the video when played (not saved)
-        anim = animation.FuncAnimation(fig, updatefig, blit=True, frames=iterator,
-                                       repeat=False, interval=10, save_count=height * width)
-        writergif = animation.PillowWriter(fps=50)
-        anim.save(self.images_path + f"{name_addition}_{self.images_name}.gif", writer=writergif)
-
-    def _animate_building_maze(self):
-        """
-        Creates an animation showing how the maze has been built. Colormap as follows:
-            white = hall
-            gray = wall
-            black = unassigned
-        """
-        iterator = self._create_prim()
-        self._animate(iterator, name_addition="building", cmap='Greys')
-
-    def _animate_solving_maze(self):
-        """
-        Animate solving the maze with bfa. Color map as follows:
-            blue = discovered accessible cells
-            white = undiscovered accessible cells
-            black = walls
-        """
-        iterator = self._bfs()
-        # self-defined color map: -1 are halls that have been discovered and are blue; 0 undiscovered halls,
-        # 1 are the walls.
-        cmap = colors.ListedColormap(['blue', 'white', 'black'])
-        bounds = [-1.5, -0.5, 0.5, 1.5]
-        norm = colors.BoundaryNorm(bounds, cmap.N)
-        self._animate(iterator, name_addition="solving", cmap=cmap, norm=norm)
-
-
-    ############################################################################
-=======
->>>>>>> f48d3cb4
     # ---------------------   PUBLIC METHODS    --------------------------------
     ############################################################################
 
@@ -340,26 +281,6 @@
             plt.close()
         return ax
 
-<<<<<<< HEAD
-    def visualize_distances(self, distances, start, stop, show=True):
-        plt.figure()
-        cmap = cm.get_cmap("plasma")
-        cmap.set_under("white")
-        cmap.set_over("black")
-        plt.imshow(self.maze, cmap="Greys")
-        plt.imshow(distances, cmap=cmap)
-        plt.gca().axes.get_xaxis().set_visible(False)
-        plt.gca().axes.get_yaxis().set_visible(False)
-        ax = plt.gca()
-        circ = plt.Circle((start[1], start[0]), 0.4, fill=False, color="white", linewidth=1)
-        ax.add_patch(circ)
-        plt.plot(stop[1], stop[0], marker="x", color="black", linewidth=1.5)
-        plt.savefig(self.images_path + f"distances_{self.images_name}.png")
-        if show:
-            plt.show()
-
-=======
->>>>>>> f48d3cb4
     def draw_connections_graph(self, show=True, **kwargs):
         """
         Visualize the graph of connections between the cells of the maze.
@@ -397,16 +318,6 @@
     # ------------------   DIJKSTRA'S ALGORITHM    -----------------------------
     ############################################################################
 
-<<<<<<< HEAD
-    def _find_random_accessible(self):
-        height, width = self.size
-        cell = np.random.randint(height), np.random.randint(width)
-        while not self.accessible(cell):
-            cell = np.random.randint(height), np.random.randint(width)
-        return cell
-
-    def find_shortest_path(self, start_cell=None, end_cell=None, show=True):
-=======
     def find_shortest_path(self, start_cell=None, end_cell=None, animate=False):
         """
         Apply Dijkstra's algorithm to find the distance between start and end cell (both passages in maze).
@@ -417,7 +328,6 @@
         :param animate: bool, whether to animate the algorithm
         :return: int, the min number of cells to reach end cell from start cell
         """
->>>>>>> f48d3cb4
         # if no cells provided, a random start cell
         # if cells are provided, check if they are actually passages
         if not start_cell:
@@ -428,19 +338,6 @@
             end_cell = self._find_random_accessible()
         elif not self.accessible(end_cell):
             raise ValueError("End cell must lie on a passage (white cell) in the maze.")
-<<<<<<< HEAD
-        dist_matrix = self._dijkstra_connect_two(start_cell=start_cell, end_cell=end_cell)
-        self.visualize_distances(dist_matrix, start_cell, end_cell, show=show)
-        return dist_matrix[end_cell]
-
-    def _dijkstra_connect_two(self, start_cell, end_cell):
-        # create empty objects
-        visited = np.zeros(self.size, dtype=int)
-        distances = np.full(self.size, np.inf)
-        check_queue = deque()
-        current_cell = start_cell
-        distances[current_cell] = 0
-=======
         # run the actual algorithm and animate if you want
         if animate:
             ma = MazeAnimation(self)
@@ -507,16 +404,12 @@
         distances[current_cell] = 0
         # here first frame of the animation
         yield np.where(visited != 0, distances, self.maze*1000) + for_plotting
->>>>>>> f48d3cb4
         # determine accessible neighbours - their distances to
         check_queue.extend([n for n in self.determine_neighbours_periodic(current_cell) if self.accessible(n)])
         for n in check_queue:
             distances[n] = 1
-<<<<<<< HEAD
-=======
         # here snapshot for animation
         yield np.where(visited != 0, distances, self.maze*1000) + for_plotting
->>>>>>> f48d3cb4
         visited[current_cell] = 1
         while check_queue:
             current_cell = check_queue.popleft()
@@ -529,11 +422,8 @@
                     distances[n] = tent_dist
             check_queue.extend(neig)
             visited[current_cell] = 1
-<<<<<<< HEAD
-=======
             # here snapshot for animation
             yield np.where(visited != 0, distances, self.maze * 1000) + for_plotting
->>>>>>> f48d3cb4
             if visited[end_cell] == 1:
                 return distances
 
@@ -636,15 +526,7 @@
     path = "Images/"
     maze = Maze(40, 40, images_path=path, images_name="new")
     maze.visualize(show=False)
-<<<<<<< HEAD
-    #maze.breadth_first_search(animate=False)
-    #adjacency = maze.get_adjacency_matrix()
-    #maze.draw_connections_graph(show=False, with_labels=True)
-    length = maze.find_shortest_path()
-    print(length)
-=======
     maze.breadth_first_search(animate=True)
     adjacency = maze.get_adjacency_matrix()
     maze.draw_connections_graph(show=False, with_labels=True)
-    length = maze.find_shortest_path(animate=True)
->>>>>>> f48d3cb4
+    length = maze.find_shortest_path(animate=True)